--- conflicted
+++ resolved
@@ -37,9 +37,6 @@
 
         let md_active = util::get_markdown_schema();
         let op = self.op.clone();
-<<<<<<< HEAD
-        let ui = self.ui.clone();
-=======
         if md_active {
             op.lock().unwrap().md_enabled = true;
             markdown_switch.set_active(true);
@@ -48,13 +45,13 @@
         }
 
         let op = op.clone();
->>>>>>> 7674f265
+        let ui = self.ui.clone();
         markdown_switch.clone().connect_property_active_notify(move |_| {
             op.lock().unwrap().md_enabled = markdown_switch.get_active();
             if !markdown_switch.get_active() {
                 md_img.set_from_icon_name("format-justify-left-symbolic",1);
                 txt.get_style_context().unwrap().add_class("dim-label");
-<<<<<<< HEAD
+                util::set_markdown_schema(false);
 
                 let buffer: sourceview::Buffer = ui.builder
                     .get_object("msg_entry_buffer")
@@ -65,6 +62,7 @@
             } else {
                 md_img.set_from_icon_name("format-indent-more-symbolic",1);
                 txt.get_style_context().unwrap().remove_class("dim-label");
+                util::set_markdown_schema(true);
 
                 if let Some(md_lang) = md_lang.clone() {
                     let buffer: sourceview::Buffer = ui.builder
@@ -74,16 +72,7 @@
                     buffer.set_language(&md_lang);
                     buffer.set_highlight_syntax(true);
                 }
-=======
-                util::set_markdown_schema(false);
-            } else {
-                md_img.set_from_icon_name("format-indent-more-symbolic",1);
-                txt.get_style_context().unwrap().remove_class("dim-label");
-                util::set_markdown_schema(true);
->>>>>>> 7674f265
             }
         });
-
     }
-
 }